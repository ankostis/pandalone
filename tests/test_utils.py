--- conflicted
+++ resolved
@@ -1,30 +1,17 @@
-<<<<<<< HEAD
-=======
 from contextlib import contextmanager
->>>>>>> b6a24a70
 import doctest
 import os
 import unittest
 
 import pandalone.utils
-import unittest
 
 
 class TestDoctest(unittest.TestCase):
 
-<<<<<<< HEAD
-=======
-
-class TestDoctest(unittest.TestCase):
-
->>>>>>> b6a24a70
     def test_doctests(self):
         failure_count, test_count = doctest.testmod(
             pandalone.utils, optionflags=doctest.NORMALIZE_WHITESPACE)
         self.assertGreater(test_count, 0, (failure_count, test_count))
-<<<<<<< HEAD
-        self.assertEquals(failure_count, 0, (failure_count, test_count))
-=======
         self.assertEquals(failure_count, 0, (failure_count, test_count))
 
 
@@ -36,5 +23,4 @@
             os.chdir(dirname)
         yield
     finally:
-        os.chdir(curdir)
->>>>>>> b6a24a70
+        os.chdir(curdir)