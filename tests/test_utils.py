<<<<<<< HEAD
from contextlib import contextmanager
import doctest
import os
import unittest

import pandalone.utils
=======
#! python
# -*- coding: UTF-8 -*-
#
# Copyright 2015 European Commission (JRC);
# Licensed under the EUPL (the 'Licence');
# You may not use this work except in compliance with the Licence.
# You may obtain a copy of the Licence at: http://ec.europa.eu/idabc/eupl
from __future__ import division, unicode_literals

import doctest
import os
from pandalone.utils import fullmatch_py2
import re
import sys
import unittest

import pandalone.utils as utils
>>>>>>> 7eaee909


@unittest.skipIf(sys.version_info < (3, 4), "Doctests are made for py >= 3.3")
class TestDoctest(unittest.TestCase):

    def test_doctests(self):
        failure_count, test_count = doctest.testmod(
            utils, optionflags=doctest.NORMALIZE_WHITESPACE)
        self.assertGreater(test_count, 0, (failure_count, test_count))
        self.assertEquals(failure_count, 0, (failure_count, test_count))


<<<<<<< HEAD
@contextmanager
def chdir(dirname=None):
    curdir = os.getcwd()
    try:
        if dirname is not None:
            os.chdir(dirname)
        yield
    finally:
        os.chdir(curdir)
=======
class TestUtils(unittest.TestCase):

    def _assert_expansion(self, regex, s, template):
        m1 = re.fullmatch(regex, s)
        s1 = m1.expand(template) if m1 else '<NO-MATCH>'
        m2 = fullmatch_py2(regex, s)
        s2 = m2.expand(template) if m2 else '<NO-MATCH>'
        self.assertEqual(s1, s2, "\n  PY-3: '%s' \n  PY-2: '%s' " % (s1, s2))

    @unittest.skipIf(not 'fullmatch' in dir(re), "Platform has no 'fullmatch() to compare with.")
    def test_fullmatch(self):
        self._assert_expansion('.*', 'foo', r'A')
        self._assert_expansion('(.*)', 'foo', r'A_\1')
        self._assert_expansion('(.*)', 'foo', r'A_\g<0>')

        self._assert_expansion('a.*', 'afoo&', r'A')
        self._assert_expansion('a(\w*)', 'afoo&', r'A_\1')
        self._assert_expansion('a(\w*)', 'afoo&', r'A_\g<0>')

    # Not fixed for performance,
    # for full-solution, see:
    #   http://stackoverflow.com/questions/30212413/backport-python-3-4s-regular-expression-fullmatch-to-python-2")
    @unittest.expectedFailure
    def test_fullmatch_hard(self):
        self._assert_expansion(".*?", "Hello", '\g<0>')

    def test_make_unique_filename(self):
        fname = '/dir/_NOT_EXISTS_'
        self.assertEqual(utils.make_unique_filename(fname), fname)

        os.chdir(os.path.dirname(__file__))
        fname = os.path.basename(__file__)
        bname, e = os.path.splitext(fname)
        fname1 = '%s1%s' % (bname, e)
        self.assertEqual(utils.make_unique_filename(fname), fname1)

        fname = os.path.join('..', 'tests', os.path.basename(__file__))
        fname2 = os.path.join('..', 'tests', fname1)
        self.assertEqual(utils.make_unique_filename(fname), fname2)
>>>>>>> 7eaee909
<|MERGE_RESOLUTION|>--- conflicted
+++ resolved
@@ -1,11 +1,3 @@
-<<<<<<< HEAD
-from contextlib import contextmanager
-import doctest
-import os
-import unittest
-
-import pandalone.utils
-=======
 #! python
 # -*- coding: UTF-8 -*-
 #
@@ -23,7 +15,6 @@
 import unittest
 
 import pandalone.utils as utils
->>>>>>> 7eaee909
 
 
 @unittest.skipIf(sys.version_info < (3, 4), "Doctests are made for py >= 3.3")
@@ -36,17 +27,6 @@
         self.assertEquals(failure_count, 0, (failure_count, test_count))
 
 
-<<<<<<< HEAD
-@contextmanager
-def chdir(dirname=None):
-    curdir = os.getcwd()
-    try:
-        if dirname is not None:
-            os.chdir(dirname)
-        yield
-    finally:
-        os.chdir(curdir)
-=======
 class TestUtils(unittest.TestCase):
 
     def _assert_expansion(self, regex, s, template):
@@ -85,5 +65,4 @@
 
         fname = os.path.join('..', 'tests', os.path.basename(__file__))
         fname2 = os.path.join('..', 'tests', fname1)
-        self.assertEqual(utils.make_unique_filename(fname), fname2)
->>>>>>> 7eaee909
+        self.assertEqual(utils.make_unique_filename(fname), fname2)