#! python
# -*- coding: UTF-8 -*-
#
# Copyright 2014-2015 European Commission (JRC);
# Licensed under the EUPL (the 'Licence');
# You may not use this work except in compliance with the Licence.
# You may obtain a copy of the Licence at: http://ec.europa.eu/idabc/eupl
'''Check xlwings excel functionality.
'''

import os
import sys
import tempfile
import unittest

from numpy import testing as npt
from pandas.core.generic import NDFrame

import numpy as np
import pandas as pd
<<<<<<< HEAD
from tests._tutils import (_init_logging, TemporaryDirectory)
=======
from tests._tutils import _init_logging, TemporaryDirectory
>>>>>>> 1c282d82


log = _init_logging(__name__)

try:
    from win32com.client import dynamic
    dynamic.Dispatch('Excel.Application')
    no_xl = False
except Exception:  # pragma: no cover
    no_xl = True


def from_my_path(*parts):
    return os.path.join(os.path.dirname(__file__), *parts)


def _make_sample_workbook(sheetname, addr, value):
    import xlwings as xw
    wb = xw.Workbook()
    xw.Sheet(1).name = sheetname
    xw.Range(addr).value = value

    return wb


def close_workbook(wb):
    try:
        wb.close()
    except Exception:
        log.warning('Minor failure while closing Workbook!', exc_info=True)


@unittest.skipIf(no_xl, "Cannot test xlwings in Linux or without MS Excel.")
class TestExcel(unittest.TestCase):

    def test_build_excel(self):
        from pandalone import xlsutils

        with TemporaryDirectory() as tmpdir:
            wb_inp_fname = from_my_path('..', 'excel', 'ExcelRunner.xlsm')
            wb_out_fname = from_my_path(tmpdir, 'ExcelRunner.xlsm')
            vba_wildcard = from_my_path('..', 'excel', '*.vba')
            try:
                wb = xlsutils.import_files_into_excel_workbook(
                    vba_wildcard, wb_inp_fname, wb_out_fname)
            finally:
                if 'wb' in locals():
                    close_workbook(wb)

    def test_xlwings_smoketest(self):
        import xlwings as xw
        sheetname = 'shitt'
        addr = 'f6'
        table = pd.DataFrame([[1, 2], [True, 'off']], columns=list('ab'))
        wb = xw.Workbook()
        try:
            xw.Sheet(1).name = sheetname
            xw.Range(addr).value = table
        finally:
            close_workbook(wb)

    @unittest.skip("Will use xlreader instead.")
    def test_excel_refs(self):
        from pandalone.xlsutils import resolve_excel_ref
        sheetname = 'Input'
        addr = 'd2'
        table = pd.DataFrame(
            {'a': [1, 2, 3], 'b': ['s', 't', 'u'], 'c': [True, False, True]})
        table.index.name = 'id'

        cases = [
            ("@d2",                         'id'),
            ("@e2",                         'a'),
            ("@e3",                         1),
            ("@e3:g3",
             table.iloc[0, :].values.reshape((3, 1))),
            ("@1!e2.horizontal",
             table.columns.values.reshape((3, 1))),
            ("@1!d3.vertical",
             table.index.values.reshape((3, 1))),
            ("@e4.horizontal",
             table.iloc[1, :].values.reshape((3, 1))),
            ("@1!e3:g3.vertical",           table.values),
            ("@{sheet}!E2:F2.table(strict=True, header=True)".format(sheet=sheetname),
             table),
        ]

        errors = []
        wb = _make_sample_workbook(sheetname, addr, table)
        try:
            for i, (inp, exp) in enumerate(cases):
                out = None
                try:
                    out = resolve_excel_ref(inp)
                    log.debug(
                        '%i: INP(%s), OUT(%s), EXP(%s)', i, inp, out, exp)
                    if not exp is None:
                        if isinstance(out, NDFrame):
                            out = out.values
                        if isinstance(exp, NDFrame):
                            exp = exp.values
                        if isinstance(out, np.ndarray) or isinstance(exp, np.ndarray):
                            npt.assert_array_equal(
                                out, exp, '%i: INP(%s), OUT(%s), EXP(%s)' % (i, inp, out, exp))
                        else:
                            self.assertEqual(
                                out, exp, '%i: INP(%s), OUT(%s), EXP(%s)' % (i, inp, out, exp))
                except Exception as ex:
                    log.exception(
                        '%i: INP(%s), OUT(%s), EXP(%s), FAIL: %s' % (i, inp, out, exp, ex))
                    errors.append(ex)
        finally:
            close_workbook(wb)

        if errors:
            raise Exception('There are %i out of %i errors!' %
                            (len(errors), len(cases)))


if __name__ == "__main__":
    unittest.main()<|MERGE_RESOLUTION|>--- conflicted
+++ resolved
@@ -18,11 +18,7 @@
 
 import numpy as np
 import pandas as pd
-<<<<<<< HEAD
-from tests._tutils import (_init_logging, TemporaryDirectory)
-=======
 from tests._tutils import _init_logging, TemporaryDirectory
->>>>>>> 1c282d82
 
 
 log = _init_logging(__name__)
