<<<<<<< HEAD
from collections import OrderedDict
=======
#! python
#-*- coding: utf-8 -*-
#
# Copyright 2015 European Commission (JRC);
# Licensed under the EUPL (the 'Licence');
# You may not use this work except in compliance with the Licence.
# You may obtain a copy of the Licence at: http://ec.europa.eu/idabc/eupl

from __future__ import division, unicode_literals

>>>>>>> 7eaee909
import doctest
import sys
import unittest

<<<<<<< HEAD
import six

import numpy.testing as npt
from pandalone.components import (
    Assembly, FuncComponent, Pstep, convert_df_as_pmods_tuples, _Pmod)
import pandalone.components
import pandas as pd
=======
from pandalone.components import (Assembly, FuncComponent, Pstep)
import pandalone.components
from pandalone.mappings import pmods_from_tuples
from tests._tutils import _init_logging


log = _init_logging(__name__)
>>>>>>> 7eaee909


@unittest.skipIf(sys.version_info < (3, 4), "Doctests are made for py >= 3.3")
class TestDoctest(unittest.TestCase):

    def test_doctests(self):
        failure_count, test_count = doctest.testmod(
            pandalone.components,
            optionflags=doctest.NORMALIZE_WHITESPACE)  # | doctest.ELLIPSIS)
        self.assertGreater(test_count, 0, (failure_count, test_count))
        self.assertEquals(failure_count, 0, (failure_count, test_count))


<<<<<<< HEAD
class Test_Pmod(unittest.TestCase):

    def test_Pmod_merge_name(self):
        pm1 = _Pmod(_name='pm1')
        pm2 = _Pmod(_name='pm2')
        pm = pm1.merge(pm2)
        self.assertEqual(pm._name, 'pm2')
        self.assertEqual(pm1._name, 'pm1')
        self.assertEqual(pm2._name, 'pm2')
        pm = pm2.merge(pm1)
        self.assertEqual(pm._name, 'pm1')
        self.assertEqual(pm1._name, 'pm1')
        self.assertEqual(pm2._name, 'pm2')

        pm1 = _Pmod()
        pm2 = _Pmod(_name='pm2')
        pm = pm1.merge(pm2)
        self.assertEqual(pm._name, 'pm2')
        self.assertEqual(pm1._name, None)
        self.assertEqual(pm2._name, 'pm2')
        pm = pm2.merge(pm1)
        self.assertEqual(pm._name, 'pm2')
        self.assertEqual(pm1._name, None)
        self.assertEqual(pm2._name, 'pm2')

    def test_Pmod_merge_name_recurse(self):
        pm1 = _Pmod(_name='pm1', _children={'a': _Pmod(_name='R1')})
        pm2 = _Pmod(_name='pm2', _children={'a': _Pmod(_name='R2')})
        pm = pm1.merge(pm2)
        self.assertEqual(pm._children['a']._name, 'R2')
        self.assertEqual(pm1._children['a']._name, 'R1')
        self.assertEqual(pm2._children['a']._name, 'R2')
        pm = pm2.merge(pm1)
        self.assertEqual(pm._children['a']._name, 'R1')
        self.assertEqual(pm1._children['a']._name, 'R1')
        self.assertEqual(pm2._children['a']._name, 'R2')

    def test_Pmod_merge_children(self):
        pm1 = _Pmod(
            _name='pm1', _children={'a': _Pmod(_name='A'), 'c': _Pmod(_name='C')})
        pm2 = _Pmod(
            _name='pm2', _children={'b': _Pmod(_name='B'), 'a': _Pmod(_name='AA')})
        pm = pm1.merge(pm2)
        self.assertEqual(sorted(pm._children.keys()), list('abc'))
        pm = pm2.merge(pm1)
        self.assertEqual(sorted(pm._children.keys()), list('abc'))

        pm1 = _Pmod(
            _children={'a': _Pmod(_name='A'), 'c': _Pmod(_name='C')})
        pm2 = _Pmod(
            _name='pm2', _children={'b': _Pmod(_name='B'), 'a': _Pmod(_name='AA')})
        pm = pm1.merge(pm2)
        self.assertEqual(sorted(pm._children.keys()), list('abc'))
        pm = pm2.merge(pm1)
        self.assertEqual(sorted(pm._children.keys()), list('abc'))
        print(pm)

    def test_Pmod_merge_regexps(self):
        pm1 = _Pmod(_name='pm1', _regexps=OrderedDict([
            ('a', _Pmod(_name='A')), ('c', _Pmod(_name='C'))]))
        pm2 = _Pmod(_name='pm2', _regexps=OrderedDict([
            ('b', _Pmod(_name='B')), ('a', _Pmod(_name='AA'))]))
        print(pm1.merge(pm2))

    def test_Pmod_merge_all(self):
        pm1 = _Pmod(_name='pm1')
        pm2 = _Pmod(_name='pm2')
        print(_Pmod.merge_all([pm1, pm2]))


class TestPmods(unittest.TestCase):

    def test_convert_df_empty(self):
        df_orig = pd.DataFrame([])

        df = df_orig.copy()
        pmods = convert_df_as_pmods_tuples(df)
        self.assertEqual(pmods, [])
        npt.assert_array_equal(df, df_orig)

        df = df_orig.copy()
        pmods = convert_df_as_pmods_tuples(df, col_from='A', col_to='B')
        self.assertEqual(pmods, [])
        npt.assert_array_equal(df, df_orig)

    def test_convert_df_no_colnames(self):
        df_orig = pd.DataFrame([['/a/b', '/A/B']])

        df = df_orig.copy()
        pmods = convert_df_as_pmods_tuples(df)
        self.assertEqual(tuple(pmods[0]), ('/a/b', '/A/B'))
        npt.assert_array_equal(df, df_orig)

        df = df_orig.copy()
        pmods = convert_df_as_pmods_tuples(df, col_from='A', col_to='B')
        self.assertEqual(tuple(pmods[0]), ('/a/b', '/A/B'))
        npt.assert_array_equal(df, df_orig)

#     def test_build_pmods_names_orderedDict(self):
#         pmods_tuples = [
#             ('/a', 'A1/A2'),
#             ('/a/b', 'B'),
#         ]
#         pmods = build_pmods_from_tuples(pmods_tuples)
#         self.assertIsInstance(pmods, dict)
#         self.assertIsInstance(pmods[_PMOD_CHILD], OrderedDict)
#
#     def test_build_pmods_regex_orderedDict(self):
#         pmods_tuples = [
#             ('/a*', 'A1/A2'),
#             ('/a/b?', 'B'),
#         ]
#         pmods = build_pmods_from_tuples(pmods_tuples)
#         self.assertIsInstance(pmods, dict)
#         self.assertIsInstance(pmods[_PMOD_REGEX], OrderedDict)
#         self.assertIsInstance(pmods[_PMOD_CHILD], OrderedDict)
#         self.assertIsInstance(pmods[_PMOD_CHILD]['a'], OrderedDict)


class TestPstep(unittest.TestCase):

    def test_equality(self):
        p = Pstep()
        self.assertEqual(str(p), '.')
        self.assertEqual(p, Pstep('.'))
        self.assertEquals(str(p['.']), str(p))

        n = 'foo'
        p = Pstep(n)
        self.assertEqual(str(p), n)
        self.assertEquals(p, Pstep(n))
        self.assertEquals(str(p.foo), str(p))

        n = '/foo'
        p = Pstep(n)
        self.assertEqual(str(p), n)
        self.assertEquals(p, Pstep(n))
        p['12']
        self.assertNotEquals(str(p), '12')

    def test_buildtree_valid_ops(self):
        p = Pstep()
        p.abc
        p.abc['def']
        p['abc'].defg
        p.n123
        p['321']
        p._some_hidden = 12
        exp = [
            './abc/def',
            './abc/defg',
            './321',
            './n123',
        ]
        self.assertListEqual(sorted(p._paths), sorted(exp))

    def test_buildtree_invalid_ops(self):

        p = Pstep()

        def f1(p):
            p.abc = 1

        def f2(p):
            p['a'] = 1

        def f3(p):
            p['a']['b'] = 1

        def f4(p):
            p['a'].c = 1

        def f5(p):
            p['_hid'] = 1

        for f in [f1, f2, f3, f4, f5]:
            p = Pstep()
            with self.assertRaises(AssertionError, msg=f):
                f(p),

    def PMODS(self):
        return {
            '.': 'root',
            '_child_': {
                'a': 'b',
                'abc': 'BAR',
                'for': 'sub/path',
                '_child_': {
                    'def': 'DEF',
                    '_child_': {
                        '123': '234'
                    },
                }
            }
        }

    def test_pmods(self):
        p = Pstep(pmods={'MISS': 'BOO'})
        self.assertEquals(p, '.', (p, p._paths))
        p = Pstep('foo', pmods={'MISS': 'BOO'})
        self.assertEquals(p, 'foo', (p, p._paths))

        p = Pstep(pmods={'.': 'bar'})
        p.a
        self.assertEquals(p, 'bar', (p, p._paths))

        p = Pstep('root', pmods={'root': 'bar'})
        p.a
        self.assertEquals(p, 'bar', (p, p._paths))

        p = Pstep(pmods={'_child_': {'a': 'b'}})
        self.assertEquals(p.a, 'b', (p, p._paths))

        p = Pstep(pmods=self.PMODS())
        p.a
        p.abc['def']['123']
        self.assertListEqual(
            sorted(p._paths),
            sorted(['root/b', 'root/BAR/DEF/234']),
            (p, p._paths))

    def test_pmods_lock_not_applying(self):
        p = Pstep('not dot', pmods=self.PMODS())
        p.nota

        pmods = self.PMODS()
        pmods.pop('.')
        p = Pstep(pmods=pmods)

    def test_pmods_lock_CAN_RELOCATE(self):
        pmods = self.PMODS()
        pmods['.'] = 'deep/root'
        p = Pstep(pmods=pmods)
        p._lock = Pstep.CAN_RELOCATE
        p['for']._lock = Pstep.CAN_RELOCATE

    def test_pmods_lock_CAN_RENAME(self):
        pmods = self.PMODS()
        pmods['.'] = 'deep/root'
        p = Pstep(pmods=pmods)
        with self.assertRaises(ValueError, msg=p._paths):
            p._lock = Pstep.CAN_RENAME

        p = Pstep(pmods=self.PMODS())
        with self.assertRaises(ValueError, msg=p._paths):
            p['for']._lock = Pstep.CAN_RENAME

    def test_pmods_lock_LOCKED(self):
        p = Pstep(pmods=self.PMODS())
        with self.assertRaises(ValueError, msg=p._paths):
            p._lock = Pstep.LOCKED

        pmods = self.PMODS()
        pmods['.'] = 'deep/root'
        with self.assertRaises(ValueError, msg=p._paths):
            p._lock = Pstep.LOCKED

        pmods = self.PMODS()
        pmods.pop('.')
        p = Pstep(pmods=pmods)
        with self.assertRaises(ValueError, msg=p._paths):
            p.abc._lock = Pstep.LOCKED

        pmods = self.PMODS()
        pmods.pop('.')
        p = Pstep(pmods=pmods)
        with self.assertRaises(ValueError, msg=p._paths):
            p['for']._lock = Pstep.LOCKED

    def test_assign(self):
        p1 = Pstep('root')

        def f1():
            p1.a = 1

        def f2():
            p1.a = p1

        def f3():
            p1.a = Pstep()

        self.assertRaises(AssertionError, f1)
        self.assertRaises(AssertionError, f2)
        self.assertRaises(AssertionError, f3)

    def test_indexing(self):
        m = {'a': 1, 'b': 2, 'c': {'cc': 33}}
        n = 'a'
        p = Pstep(n)
        self.assertEqual(m[p], m[n])
        self.assertEqual(m[p[n]], m[n])

    def test_idex_assigning(self):
        m = {'a': 1, 'b': 2, 'c': {'cc': 33}}
        n = 'a'
        p = Pstep(n)
        self.assertEqual(m[p], m[n])
        self.assertEqual(m[p[n]], m[n])

    def test_schema(self):
        json.dumps(Pstep())
        json.dumps({Pstep(): 1})

    def test_json(self):
        p = Pstep()
        p._schema.allOf = {}
        p._schema.type = 'list'
        p.a._schema.kws = {'minimum': 1}

    @unittest.skip('Unknwon why sets fail with Pstep!')
    def test_json_sets(self):
        json.dumps({Pstep(), Pstep()})


=======
>>>>>>> 7eaee909
class TestComponents(unittest.TestCase):

    def test_assembly(self):
        def cfunc_f1(comp, value_tree):
            comp.pinp().A
            comp.pout().B

        def cfunc_f2(comp, value_tree):
            comp.pinp().B
            comp.pout().C
        ass = Assembly(FuncComponent(cfunc) for cfunc in [cfunc_f1, cfunc_f2])
        ass._build()
        self.assertEqual(list(ass._iter_validations()), [])
        self.assertEqual(ass._inp, ['f1/A', 'f2/B'])
        self.assertEqual(ass._out, ['f1/B', 'f2/C'])

        pmods = pmods_from_tuples([('f1', r'/root1'), ('f2', r'/root2')])
        ass._build(pmods)
        self.assertEqual(
            sorted(ass._inp + ass._out),
            ['/root1/A', '/root1/B', '/root2/B', '/root2/C'])


if __name__ == "__main__":
    #import sys;sys.argv = ['', 'Test.testName']
    unittest.main()<|MERGE_RESOLUTION|>--- conflicted
+++ resolved
@@ -1,6 +1,3 @@
-<<<<<<< HEAD
-from collections import OrderedDict
-=======
 #! python
 #-*- coding: utf-8 -*-
 #
@@ -11,20 +8,10 @@
 
 from __future__ import division, unicode_literals
 
->>>>>>> 7eaee909
 import doctest
 import sys
 import unittest
 
-<<<<<<< HEAD
-import six
-
-import numpy.testing as npt
-from pandalone.components import (
-    Assembly, FuncComponent, Pstep, convert_df_as_pmods_tuples, _Pmod)
-import pandalone.components
-import pandas as pd
-=======
 from pandalone.components import (Assembly, FuncComponent, Pstep)
 import pandalone.components
 from pandalone.mappings import pmods_from_tuples
@@ -32,7 +19,6 @@
 
 
 log = _init_logging(__name__)
->>>>>>> 7eaee909
 
 
 @unittest.skipIf(sys.version_info < (3, 4), "Doctests are made for py >= 3.3")
@@ -46,323 +32,6 @@
         self.assertEquals(failure_count, 0, (failure_count, test_count))
 
 
-<<<<<<< HEAD
-class Test_Pmod(unittest.TestCase):
-
-    def test_Pmod_merge_name(self):
-        pm1 = _Pmod(_name='pm1')
-        pm2 = _Pmod(_name='pm2')
-        pm = pm1.merge(pm2)
-        self.assertEqual(pm._name, 'pm2')
-        self.assertEqual(pm1._name, 'pm1')
-        self.assertEqual(pm2._name, 'pm2')
-        pm = pm2.merge(pm1)
-        self.assertEqual(pm._name, 'pm1')
-        self.assertEqual(pm1._name, 'pm1')
-        self.assertEqual(pm2._name, 'pm2')
-
-        pm1 = _Pmod()
-        pm2 = _Pmod(_name='pm2')
-        pm = pm1.merge(pm2)
-        self.assertEqual(pm._name, 'pm2')
-        self.assertEqual(pm1._name, None)
-        self.assertEqual(pm2._name, 'pm2')
-        pm = pm2.merge(pm1)
-        self.assertEqual(pm._name, 'pm2')
-        self.assertEqual(pm1._name, None)
-        self.assertEqual(pm2._name, 'pm2')
-
-    def test_Pmod_merge_name_recurse(self):
-        pm1 = _Pmod(_name='pm1', _children={'a': _Pmod(_name='R1')})
-        pm2 = _Pmod(_name='pm2', _children={'a': _Pmod(_name='R2')})
-        pm = pm1.merge(pm2)
-        self.assertEqual(pm._children['a']._name, 'R2')
-        self.assertEqual(pm1._children['a']._name, 'R1')
-        self.assertEqual(pm2._children['a']._name, 'R2')
-        pm = pm2.merge(pm1)
-        self.assertEqual(pm._children['a']._name, 'R1')
-        self.assertEqual(pm1._children['a']._name, 'R1')
-        self.assertEqual(pm2._children['a']._name, 'R2')
-
-    def test_Pmod_merge_children(self):
-        pm1 = _Pmod(
-            _name='pm1', _children={'a': _Pmod(_name='A'), 'c': _Pmod(_name='C')})
-        pm2 = _Pmod(
-            _name='pm2', _children={'b': _Pmod(_name='B'), 'a': _Pmod(_name='AA')})
-        pm = pm1.merge(pm2)
-        self.assertEqual(sorted(pm._children.keys()), list('abc'))
-        pm = pm2.merge(pm1)
-        self.assertEqual(sorted(pm._children.keys()), list('abc'))
-
-        pm1 = _Pmod(
-            _children={'a': _Pmod(_name='A'), 'c': _Pmod(_name='C')})
-        pm2 = _Pmod(
-            _name='pm2', _children={'b': _Pmod(_name='B'), 'a': _Pmod(_name='AA')})
-        pm = pm1.merge(pm2)
-        self.assertEqual(sorted(pm._children.keys()), list('abc'))
-        pm = pm2.merge(pm1)
-        self.assertEqual(sorted(pm._children.keys()), list('abc'))
-        print(pm)
-
-    def test_Pmod_merge_regexps(self):
-        pm1 = _Pmod(_name='pm1', _regexps=OrderedDict([
-            ('a', _Pmod(_name='A')), ('c', _Pmod(_name='C'))]))
-        pm2 = _Pmod(_name='pm2', _regexps=OrderedDict([
-            ('b', _Pmod(_name='B')), ('a', _Pmod(_name='AA'))]))
-        print(pm1.merge(pm2))
-
-    def test_Pmod_merge_all(self):
-        pm1 = _Pmod(_name='pm1')
-        pm2 = _Pmod(_name='pm2')
-        print(_Pmod.merge_all([pm1, pm2]))
-
-
-class TestPmods(unittest.TestCase):
-
-    def test_convert_df_empty(self):
-        df_orig = pd.DataFrame([])
-
-        df = df_orig.copy()
-        pmods = convert_df_as_pmods_tuples(df)
-        self.assertEqual(pmods, [])
-        npt.assert_array_equal(df, df_orig)
-
-        df = df_orig.copy()
-        pmods = convert_df_as_pmods_tuples(df, col_from='A', col_to='B')
-        self.assertEqual(pmods, [])
-        npt.assert_array_equal(df, df_orig)
-
-    def test_convert_df_no_colnames(self):
-        df_orig = pd.DataFrame([['/a/b', '/A/B']])
-
-        df = df_orig.copy()
-        pmods = convert_df_as_pmods_tuples(df)
-        self.assertEqual(tuple(pmods[0]), ('/a/b', '/A/B'))
-        npt.assert_array_equal(df, df_orig)
-
-        df = df_orig.copy()
-        pmods = convert_df_as_pmods_tuples(df, col_from='A', col_to='B')
-        self.assertEqual(tuple(pmods[0]), ('/a/b', '/A/B'))
-        npt.assert_array_equal(df, df_orig)
-
-#     def test_build_pmods_names_orderedDict(self):
-#         pmods_tuples = [
-#             ('/a', 'A1/A2'),
-#             ('/a/b', 'B'),
-#         ]
-#         pmods = build_pmods_from_tuples(pmods_tuples)
-#         self.assertIsInstance(pmods, dict)
-#         self.assertIsInstance(pmods[_PMOD_CHILD], OrderedDict)
-#
-#     def test_build_pmods_regex_orderedDict(self):
-#         pmods_tuples = [
-#             ('/a*', 'A1/A2'),
-#             ('/a/b?', 'B'),
-#         ]
-#         pmods = build_pmods_from_tuples(pmods_tuples)
-#         self.assertIsInstance(pmods, dict)
-#         self.assertIsInstance(pmods[_PMOD_REGEX], OrderedDict)
-#         self.assertIsInstance(pmods[_PMOD_CHILD], OrderedDict)
-#         self.assertIsInstance(pmods[_PMOD_CHILD]['a'], OrderedDict)
-
-
-class TestPstep(unittest.TestCase):
-
-    def test_equality(self):
-        p = Pstep()
-        self.assertEqual(str(p), '.')
-        self.assertEqual(p, Pstep('.'))
-        self.assertEquals(str(p['.']), str(p))
-
-        n = 'foo'
-        p = Pstep(n)
-        self.assertEqual(str(p), n)
-        self.assertEquals(p, Pstep(n))
-        self.assertEquals(str(p.foo), str(p))
-
-        n = '/foo'
-        p = Pstep(n)
-        self.assertEqual(str(p), n)
-        self.assertEquals(p, Pstep(n))
-        p['12']
-        self.assertNotEquals(str(p), '12')
-
-    def test_buildtree_valid_ops(self):
-        p = Pstep()
-        p.abc
-        p.abc['def']
-        p['abc'].defg
-        p.n123
-        p['321']
-        p._some_hidden = 12
-        exp = [
-            './abc/def',
-            './abc/defg',
-            './321',
-            './n123',
-        ]
-        self.assertListEqual(sorted(p._paths), sorted(exp))
-
-    def test_buildtree_invalid_ops(self):
-
-        p = Pstep()
-
-        def f1(p):
-            p.abc = 1
-
-        def f2(p):
-            p['a'] = 1
-
-        def f3(p):
-            p['a']['b'] = 1
-
-        def f4(p):
-            p['a'].c = 1
-
-        def f5(p):
-            p['_hid'] = 1
-
-        for f in [f1, f2, f3, f4, f5]:
-            p = Pstep()
-            with self.assertRaises(AssertionError, msg=f):
-                f(p),
-
-    def PMODS(self):
-        return {
-            '.': 'root',
-            '_child_': {
-                'a': 'b',
-                'abc': 'BAR',
-                'for': 'sub/path',
-                '_child_': {
-                    'def': 'DEF',
-                    '_child_': {
-                        '123': '234'
-                    },
-                }
-            }
-        }
-
-    def test_pmods(self):
-        p = Pstep(pmods={'MISS': 'BOO'})
-        self.assertEquals(p, '.', (p, p._paths))
-        p = Pstep('foo', pmods={'MISS': 'BOO'})
-        self.assertEquals(p, 'foo', (p, p._paths))
-
-        p = Pstep(pmods={'.': 'bar'})
-        p.a
-        self.assertEquals(p, 'bar', (p, p._paths))
-
-        p = Pstep('root', pmods={'root': 'bar'})
-        p.a
-        self.assertEquals(p, 'bar', (p, p._paths))
-
-        p = Pstep(pmods={'_child_': {'a': 'b'}})
-        self.assertEquals(p.a, 'b', (p, p._paths))
-
-        p = Pstep(pmods=self.PMODS())
-        p.a
-        p.abc['def']['123']
-        self.assertListEqual(
-            sorted(p._paths),
-            sorted(['root/b', 'root/BAR/DEF/234']),
-            (p, p._paths))
-
-    def test_pmods_lock_not_applying(self):
-        p = Pstep('not dot', pmods=self.PMODS())
-        p.nota
-
-        pmods = self.PMODS()
-        pmods.pop('.')
-        p = Pstep(pmods=pmods)
-
-    def test_pmods_lock_CAN_RELOCATE(self):
-        pmods = self.PMODS()
-        pmods['.'] = 'deep/root'
-        p = Pstep(pmods=pmods)
-        p._lock = Pstep.CAN_RELOCATE
-        p['for']._lock = Pstep.CAN_RELOCATE
-
-    def test_pmods_lock_CAN_RENAME(self):
-        pmods = self.PMODS()
-        pmods['.'] = 'deep/root'
-        p = Pstep(pmods=pmods)
-        with self.assertRaises(ValueError, msg=p._paths):
-            p._lock = Pstep.CAN_RENAME
-
-        p = Pstep(pmods=self.PMODS())
-        with self.assertRaises(ValueError, msg=p._paths):
-            p['for']._lock = Pstep.CAN_RENAME
-
-    def test_pmods_lock_LOCKED(self):
-        p = Pstep(pmods=self.PMODS())
-        with self.assertRaises(ValueError, msg=p._paths):
-            p._lock = Pstep.LOCKED
-
-        pmods = self.PMODS()
-        pmods['.'] = 'deep/root'
-        with self.assertRaises(ValueError, msg=p._paths):
-            p._lock = Pstep.LOCKED
-
-        pmods = self.PMODS()
-        pmods.pop('.')
-        p = Pstep(pmods=pmods)
-        with self.assertRaises(ValueError, msg=p._paths):
-            p.abc._lock = Pstep.LOCKED
-
-        pmods = self.PMODS()
-        pmods.pop('.')
-        p = Pstep(pmods=pmods)
-        with self.assertRaises(ValueError, msg=p._paths):
-            p['for']._lock = Pstep.LOCKED
-
-    def test_assign(self):
-        p1 = Pstep('root')
-
-        def f1():
-            p1.a = 1
-
-        def f2():
-            p1.a = p1
-
-        def f3():
-            p1.a = Pstep()
-
-        self.assertRaises(AssertionError, f1)
-        self.assertRaises(AssertionError, f2)
-        self.assertRaises(AssertionError, f3)
-
-    def test_indexing(self):
-        m = {'a': 1, 'b': 2, 'c': {'cc': 33}}
-        n = 'a'
-        p = Pstep(n)
-        self.assertEqual(m[p], m[n])
-        self.assertEqual(m[p[n]], m[n])
-
-    def test_idex_assigning(self):
-        m = {'a': 1, 'b': 2, 'c': {'cc': 33}}
-        n = 'a'
-        p = Pstep(n)
-        self.assertEqual(m[p], m[n])
-        self.assertEqual(m[p[n]], m[n])
-
-    def test_schema(self):
-        json.dumps(Pstep())
-        json.dumps({Pstep(): 1})
-
-    def test_json(self):
-        p = Pstep()
-        p._schema.allOf = {}
-        p._schema.type = 'list'
-        p.a._schema.kws = {'minimum': 1}
-
-    @unittest.skip('Unknwon why sets fail with Pstep!')
-    def test_json_sets(self):
-        json.dumps({Pstep(), Pstep()})
-
-
-=======
->>>>>>> 7eaee909
 class TestComponents(unittest.TestCase):
 
     def test_assembly(self):
