#! python
# -*- coding: UTF-8 -*-
#
# Copyright 2015 European Commission (JRC);
# Licensed under the EUPL (the 'Licence');
# You may not use this work except in compliance with the Licence.
# You may obtain a copy of the Licence at: http://ec.europa.eu/idabc/eupl

from __future__ import division, print_function, unicode_literals

from contextlib import contextmanager
import doctest
from doit.reporter import JsonReporter
import os
import sys
import unittest

import six

from pandalone import __main__, pndlcmd
<<<<<<< HEAD
from tests.assertutils import CustomAssertions
from tests.test_utils import chdir
=======
from ._tutils import (CustomAssertions, TemporaryDirectory)
>>>>>>> 7eaee909


@unittest.skipIf(sys.version_info < (3, 4), "Doctests are made for py >= 3.3")
class TestDoctest(unittest.TestCase):

    @unittest.skip('No doctests in `pndl` cmd.')
    def runTest(self):
        failure_count, test_count = doctest.testmod(
            pndlcmd, optionflags=doctest.NORMALIZE_WHITESPACE)
        self.assertGreater(test_count, 0, (failure_count, test_count))
        self.assertEquals(failure_count, 0, (failure_count, test_count))


@contextmanager
def capture(command, *args, **kwargs):
    # Unused
    out, sys.stdout = sys.stdout, six.StringIO()
    err, sys.stderr = sys.stderr, six.StringIO()
    try:
        command(*args, **kwargs)
        sys.stdout.seek(0)
        yield (sys.stdout.getvalue(), sys.stderr.getvalue())
    finally:
        sys.stdout = out
        sys.stderr = err


mydir = os.path.dirname(__file__)  # @UnusedVariable


class CaptureDodo(object):

    """
    Run doit capturing stdout/err in `captured` self.out. 

    :param reporter_opts: show_out
    """

    def run(self, cmdline, pndlcmd=pndlcmd):
        self.out = '<not_run>'
        outfile = six.StringIO()
        pndlcmd.DOIT_CONFIG['reporter'] = JsonReporter(outfile)
        try:
            args = cmdline.split()
            __main__.main(args)
        finally:
            self.out = outfile.getvalue()


def_sample = '%s.pndl' % pndlcmd.opt_sample['default']
_doitdb_files = '.doit.db.dat'


class TestMakeSamples(unittest.TestCase, CustomAssertions):

    def assertGoodSample(self, targetdir, dodo_out, user_msg=None):
        if not user_msg:
            user_msg = dodo_out
        self.assertIn(targetdir, dodo_out, user_msg)
        self.assertFileExists(targetdir, user_msg)
        self.assertFileExists(os.path.join(targetdir, 'dodo.py'), user_msg)
        self.assertFileExists(os.path.join(targetdir, '.gitignore'), user_msg)
        #self.assertFileExists(_doitdb_files, user_msg)

    def test_projects_folder(self):
        self.assertFileExists(pndlcmd.SAMPLES_FOLDER)

    def test_no_arg(self):
        cdodo = CaptureDodo()
<<<<<<< HEAD
        with tempfile.TemporaryDirectory() as tmpdir, chdir(tmpdir):
            targetdir = def_sample
            cdodo.run('-v 2 makesam')
            self.assertGoodSample(targetdir, cdodo.out)

    def test_no_sample_with_extension(self):
        cdodo = CaptureDodo()
        with tempfile.TemporaryDirectory() as tmpdir, chdir(tmpdir):
            targetdir = def_sample
            cdodo.run('-v 2 makesam --sample %s' % def_sample)
            self.assertGoodSample(targetdir, cdodo.out)

    def test_target(self):
        cdodo = CaptureDodo()
        with tempfile.TemporaryDirectory() as tmpdir, chdir(tmpdir):
            targetdir = 'sometarg'
            cdodo.run('-v 2 makesam %s' % targetdir)
            self.assertGoodSample(targetdir, cdodo.out)
            self.assertIn('simple_rpw.pndl', cdodo.out, cdodo.out)
            self.assertNotIn('%s.pndl' % targetdir, cdodo.out, cdodo.out)

    def test_sample_target(self):
        cdodo = CaptureDodo()
        with tempfile.TemporaryDirectory() as tmpdir, chdir(tmpdir):
            targetdir = 'sometarg'
            cdodo.run('-v 2 makesam --sample %s %s' %
                      (def_sample, targetdir))
            self.assertGoodSample(targetdir, cdodo.out)
            self.assertIn(def_sample, cdodo.out, cdodo.out)
            self.assertNotIn('%s.pndl' % targetdir, cdodo.out, cdodo.out)

    def test_FAILS_multiple_targets(self):
        cdodo = CaptureDodo()
        with tempfile.TemporaryDirectory() as tmpdir, chdir(tmpdir):
            cdodo.run('-v 2 makesam t1 t2')
            self.assertIn('Too many', cdodo.out, cdodo.out)
            self.assertFileNotExists('t1', cdodo.out)
            self.assertFileNotExists('t2', cdodo.out)
            self.assertFileExists(_doitdb_files, cdodo.out)

    def test_FAILS_bad_sample(self):
        cdodo = CaptureDodo()
        with tempfile.TemporaryDirectory() as tmpdir, chdir(tmpdir):
            cdodo.run('-v 2 makesam --sample bad_sample')
            self.assertIn('bad_sample', cdodo.out, cdodo.out)
            self.assertFileNotExists(def_sample, cdodo.out)
            self.assertFileExists(_doitdb_files, cdodo.out)
=======
        with TemporaryDirectory() as tmpdir:
            with chdir(tmpdir):
                targetdir = def_sample
                cdodo.run('-v 2 makesam')
                self.assertGoodSample(targetdir, cdodo.out)

    def test_no_sample_with_extension(self):
        cdodo = CaptureDodo()
        with TemporaryDirectory() as tmpdir:
            with chdir(tmpdir):
                targetdir = def_sample
                cdodo.run('-v 2 makesam --sample %s' % def_sample)
                self.assertGoodSample(targetdir, cdodo.out)

    def test_target(self):
        cdodo = CaptureDodo()
        with TemporaryDirectory() as tmpdir:
            with chdir(tmpdir):
                targetdir = 'sometarg'
                cdodo.run('-v 2 makesam %s' % targetdir)
                self.assertGoodSample(targetdir, cdodo.out)
                self.assertIn('simple_rpw.pndl', cdodo.out, cdodo.out)
                self.assertNotIn('%s.pndl' % targetdir, cdodo.out, cdodo.out)

    def test_sample_target(self):
        cdodo = CaptureDodo()
        with TemporaryDirectory() as tmpdir:
            with chdir(tmpdir):
                targetdir = 'sometarg'
                cdodo.run('-v 2 makesam --sample %s %s' %
                          (def_sample, targetdir))
                self.assertGoodSample(targetdir, cdodo.out)
                self.assertIn(def_sample, cdodo.out, cdodo.out)
                self.assertNotIn('%s.pndl' % targetdir, cdodo.out, cdodo.out)

    def test_FAILS_multiple_targets(self):
        cdodo = CaptureDodo()
        with TemporaryDirectory() as tmpdir:
            with chdir(tmpdir):
                cdodo.run('-v 2 makesam t1 t2')
                self.assertIn('Too many', cdodo.out, cdodo.out)
                self.assertFileNotExists('t1', cdodo.out)
                self.assertFileNotExists('t2', cdodo.out)
                # TODO: Restore testing of doit-db file
                #self.assertFileExists(_doitdb_files, cdodo.out)

    def test_FAILS_bad_sample(self):
        cdodo = CaptureDodo()
        with TemporaryDirectory() as tmpdir:
            with chdir(tmpdir):
                cdodo.run('-v 2 makesam --sample bad_sample')
                self.assertIn('bad_sample', cdodo.out, cdodo.out)
                self.assertFileNotExists(def_sample, cdodo.out)
                #self.assertFileExists(_doitdb_files, cdodo.out)
>>>>>>> 7eaee909
<|MERGE_RESOLUTION|>--- conflicted
+++ resolved
@@ -18,12 +18,7 @@
 import six
 
 from pandalone import __main__, pndlcmd
-<<<<<<< HEAD
-from tests.assertutils import CustomAssertions
-from tests.test_utils import chdir
-=======
-from ._tutils import (CustomAssertions, TemporaryDirectory)
->>>>>>> 7eaee909
+from tests._tutils import (CustomAssertions, TemporaryDirectory)
 
 
 @unittest.skipIf(sys.version_info < (3, 4), "Doctests are made for py >= 3.3")
@@ -50,6 +45,15 @@
         sys.stdout = out
         sys.stderr = err
 
+@contextmanager
+def chdir(dirname=None):
+    curdir = os.getcwd()
+    try:
+        if dirname is not None:
+            os.chdir(dirname)
+        yield
+    finally:
+        os.chdir(curdir)
 
 mydir = os.path.dirname(__file__)  # @UnusedVariable
 
@@ -93,55 +97,6 @@
 
     def test_no_arg(self):
         cdodo = CaptureDodo()
-<<<<<<< HEAD
-        with tempfile.TemporaryDirectory() as tmpdir, chdir(tmpdir):
-            targetdir = def_sample
-            cdodo.run('-v 2 makesam')
-            self.assertGoodSample(targetdir, cdodo.out)
-
-    def test_no_sample_with_extension(self):
-        cdodo = CaptureDodo()
-        with tempfile.TemporaryDirectory() as tmpdir, chdir(tmpdir):
-            targetdir = def_sample
-            cdodo.run('-v 2 makesam --sample %s' % def_sample)
-            self.assertGoodSample(targetdir, cdodo.out)
-
-    def test_target(self):
-        cdodo = CaptureDodo()
-        with tempfile.TemporaryDirectory() as tmpdir, chdir(tmpdir):
-            targetdir = 'sometarg'
-            cdodo.run('-v 2 makesam %s' % targetdir)
-            self.assertGoodSample(targetdir, cdodo.out)
-            self.assertIn('simple_rpw.pndl', cdodo.out, cdodo.out)
-            self.assertNotIn('%s.pndl' % targetdir, cdodo.out, cdodo.out)
-
-    def test_sample_target(self):
-        cdodo = CaptureDodo()
-        with tempfile.TemporaryDirectory() as tmpdir, chdir(tmpdir):
-            targetdir = 'sometarg'
-            cdodo.run('-v 2 makesam --sample %s %s' %
-                      (def_sample, targetdir))
-            self.assertGoodSample(targetdir, cdodo.out)
-            self.assertIn(def_sample, cdodo.out, cdodo.out)
-            self.assertNotIn('%s.pndl' % targetdir, cdodo.out, cdodo.out)
-
-    def test_FAILS_multiple_targets(self):
-        cdodo = CaptureDodo()
-        with tempfile.TemporaryDirectory() as tmpdir, chdir(tmpdir):
-            cdodo.run('-v 2 makesam t1 t2')
-            self.assertIn('Too many', cdodo.out, cdodo.out)
-            self.assertFileNotExists('t1', cdodo.out)
-            self.assertFileNotExists('t2', cdodo.out)
-            self.assertFileExists(_doitdb_files, cdodo.out)
-
-    def test_FAILS_bad_sample(self):
-        cdodo = CaptureDodo()
-        with tempfile.TemporaryDirectory() as tmpdir, chdir(tmpdir):
-            cdodo.run('-v 2 makesam --sample bad_sample')
-            self.assertIn('bad_sample', cdodo.out, cdodo.out)
-            self.assertFileNotExists(def_sample, cdodo.out)
-            self.assertFileExists(_doitdb_files, cdodo.out)
-=======
         with TemporaryDirectory() as tmpdir:
             with chdir(tmpdir):
                 targetdir = def_sample
@@ -195,5 +150,4 @@
                 cdodo.run('-v 2 makesam --sample bad_sample')
                 self.assertIn('bad_sample', cdodo.out, cdodo.out)
                 self.assertFileNotExists(def_sample, cdodo.out)
-                #self.assertFileExists(_doitdb_files, cdodo.out)
->>>>>>> 7eaee909
+                #self.assertFileExists(_doitdb_files, cdodo.out)