# Byte-compiled / optimized / DLL files
__pycache__/
*.py[cod]

# C extensions
*.so

# Distribution / packaging
.Python
env/
build/
develop-eggs/
dist/
downloads/
eggs/
lib/
lib64/
parts/
sdist/
var/
.egg*
*.egg-info/
.installed.cfg

# PyInstaller
#  Usually these files are written by a python script from a template
#  before PyInstaller builds the exe, so as to inject date/other infos into it.
*.manifest
*.spec

# Installer logs
pip-log.txt
pip-delete-this-directory.txt

# Unit test / coverage reports
htmlcov/
.tox/
.coverage
.cache
nosetests.xml
coverage.xml

# Translations
*.mo
*.pot

# Django stuff:
*.log

# Sphinx documentation
docs/_build/

# PyBuilder
target/

## IDEs
# Eclipse/Liclipse
.pydevproject
.project
.settings
# PyCharm
.idea/

# doit task-runner
.doit*
<<<<<<< HEAD
=======

# Temporary-files
~*
*scratch*
>>>>>>> 6dcfcc08
<|MERGE_RESOLUTION|>--- conflicted
+++ resolved
@@ -63,10 +63,7 @@
 
 # doit task-runner
 .doit*
-<<<<<<< HEAD
-=======
 
 # Temporary-files
 ~*
-*scratch*
->>>>>>> 6dcfcc08
+*scratch*